"""
Data downloader utilities.

Functions used to download Overture Maps data before local filtering.
"""

import multiprocessing
import operator
from pathlib import Path
from typing import TYPE_CHECKING, Any, Optional, Union, cast, overload

from overturemaestro._exceptions import MissingColumnError
from overturemaestro.elapsed_time_decorator import show_total_elapsed_time_decorator

if TYPE_CHECKING:
    from pyarrow.compute import Expression
    from shapely.geometry.base import BaseGeometry

    from overturemaestro._rich_progress import VERBOSITY_MODE

pyarrow_expression = tuple[Any, Any, Any]
pyarrow_filters = Union["Expression", list[pyarrow_expression], list[list[pyarrow_expression]]]

__all__ = [
    "download_data",
    "download_data_for_multiple_types",
]


@overload
def download_data_for_multiple_types(
    theme_type_pairs: list[tuple[str, str]],
    geometry_filter: "BaseGeometry",
    *,
    ignore_cache: bool = False,
    working_directory: Union[str, Path] = "files",
    verbosity_mode: "VERBOSITY_MODE" = "transient",
    max_workers: Optional[int] = None,
) -> list[Path]: ...


@overload
def download_data_for_multiple_types(
    theme_type_pairs: list[tuple[str, str]],
    geometry_filter: "BaseGeometry",
    release: str,
    *,
    ignore_cache: bool = False,
    working_directory: Union[str, Path] = "files",
    verbosity_mode: "VERBOSITY_MODE" = "transient",
    max_workers: Optional[int] = None,
) -> list[Path]: ...


@overload
def download_data_for_multiple_types(
    theme_type_pairs: list[tuple[str, str]],
    geometry_filter: "BaseGeometry",
    release: Optional[str] = None,
    *,
    ignore_cache: bool = False,
    working_directory: Union[str, Path] = "files",
    verbosity_mode: "VERBOSITY_MODE" = "transient",
    max_workers: Optional[int] = None,
) -> list[Path]: ...


@show_total_elapsed_time_decorator
def download_data_for_multiple_types(
    theme_type_pairs: list[tuple[str, str]],
    geometry_filter: "BaseGeometry",
    release: Optional[str] = None,
    *,
    ignore_cache: bool = False,
    working_directory: Union[str, Path] = "files",
    verbosity_mode: "VERBOSITY_MODE" = "transient",
    max_workers: Optional[int] = None,
) -> list[Path]:
    """
    Downloads the data for the given release for multiple types.

    Args:
        theme_type_pairs (list[tuple[str, str]]): Pairs of themes and types of the dataset.
        geometry_filter (BaseGeometry): Geometry used to filter data.
        release (Optional[str], optional): Release version. If not provided, will automatically load
            newest available release version. Defaults to None.
        ignore_cache (bool, optional): Whether to ignore precalculated geoparquet files or not.
            Defaults to False.
        working_directory (Union[str, Path], optional): Directory where to save
            the downloaded `*.parquet` files. Defaults to "files".
        verbosity_mode (Literal["silent", "transient", "verbose"], optional): Set progress
            verbosity mode. Can be one of: silent, transient and verbose. Silent disables
            output completely. Transient tracks progress, but removes output after finished.
            Verbose leaves all progress outputs in the stdout. Defaults to "transient".
        max_workers (Optional[int], optional): Max number of multiprocessing workers used to
            process the dataset. Defaults to None.

    Returns:
        list[Path]: List of saved Geoparquet files paths.
    """
    import tempfile

    import pyarrow.dataset as ds
    import pyarrow.parquet as pq

    from overturemaestro._rich_progress import TrackProgressBar
    from overturemaestro.release_index import get_newest_release_version

    if not release:
        release = get_newest_release_version()

    working_directory = Path(working_directory)
    working_directory.mkdir(parents=True, exist_ok=True)

    all_result_file_paths = []
    theme_type_pairs_to_download = []
    result_file_paths_to_download = []
    for theme_value, type_value in theme_type_pairs:
        result_file_path = working_directory / _generate_result_file_path(
            release=release,
            theme=theme_value,
            type=type_value,
            geometry_filter=geometry_filter,
<<<<<<< HEAD
            pyarrow_filter=None,
            columns_to_download=None,
=======
            release=release,
            ignore_cache=ignore_cache,
            working_directory=working_directory,
            verbosity_mode=verbosity_mode,
            max_workers=max_workers,
>>>>>>> be2bba1d
        )
        all_result_file_paths.append(result_file_path)

        if not result_file_path.exists() or ignore_cache:
            theme_type_pairs_to_download.append((theme_value, type_value))
            result_file_paths_to_download.append(result_file_path)

    if theme_type_pairs_to_download:
        with tempfile.TemporaryDirectory(dir=Path(working_directory).resolve()) as tmp_dir_name:
            tmp_dir_path = Path(tmp_dir_name)
            raw_parquet_files_per_pair = _download_data(
                release=release,
                theme_type_pairs=theme_type_pairs_to_download,
                geometry_filter=geometry_filter,
                pyarrow_filter=None,
                columns_to_download=None,
                work_directory=tmp_dir_path,
                verbosity_mode=verbosity_mode,
            )

            with TrackProgressBar(verbosity_mode=verbosity_mode) as progress:
                for result_file_path, raw_parquet_files in progress.track(
                    zip(result_file_paths_to_download, raw_parquet_files_per_pair),
                    total=len(result_file_paths_to_download),
                    description="Saving final geoparquet files",
                ):
                    final_dataset = ds.dataset(raw_parquet_files)
                    result_file_path.parent.mkdir(exist_ok=True, parents=True)
                    with pq.ParquetWriter(result_file_path, final_dataset.schema) as writer:
                        for batch in final_dataset.to_batches():
                            writer.write_batch(batch)

    return all_result_file_paths


@overload
def download_data(
    theme: str,
    type: str,
    geometry_filter: "BaseGeometry",
    *,
    pyarrow_filter: Optional[pyarrow_filters] = None,
    columns_to_download: Optional[list[str]] = None,
    result_file_path: Optional[Union[str, Path]] = None,
    ignore_cache: bool = False,
    working_directory: Union[str, Path] = "files",
    verbosity_mode: "VERBOSITY_MODE" = "transient",
    max_workers: Optional[int] = None,
) -> Path: ...


@overload
def download_data(
    theme: str,
    type: str,
    geometry_filter: "BaseGeometry",
    release: str,
    *,
    pyarrow_filter: Optional[pyarrow_filters] = None,
    columns_to_download: Optional[list[str]] = None,
    result_file_path: Optional[Union[str, Path]] = None,
    ignore_cache: bool = False,
    working_directory: Union[str, Path] = "files",
    verbosity_mode: "VERBOSITY_MODE" = "transient",
    max_workers: Optional[int] = None,
) -> Path: ...


@overload
def download_data(
    theme: str,
    type: str,
    geometry_filter: "BaseGeometry",
    release: Optional[str] = None,
    *,
    pyarrow_filter: Optional[pyarrow_filters] = None,
    columns_to_download: Optional[list[str]] = None,
    result_file_path: Optional[Union[str, Path]] = None,
    ignore_cache: bool = False,
    working_directory: Union[str, Path] = "files",
    verbosity_mode: "VERBOSITY_MODE" = "transient",
    max_workers: Optional[int] = None,
) -> Path: ...


@show_total_elapsed_time_decorator
def download_data(
    theme: str,
    type: str,
    geometry_filter: "BaseGeometry",
    release: Optional[str] = None,
    *,
    pyarrow_filter: Optional[pyarrow_filters] = None,
    columns_to_download: Optional[list[str]] = None,
    result_file_path: Optional[Union[str, Path]] = None,
    ignore_cache: bool = False,
    working_directory: Union[str, Path] = "files",
    verbosity_mode: "VERBOSITY_MODE" = "transient",
    max_workers: Optional[int] = None,
) -> Path:
    """
    Downloads the data for the given release.

    Args:
        theme (str): Theme of the dataset.
        type (str): Type of the dataset.
        geometry_filter (BaseGeometry): Geometry used to filter data.
        release (Optional[str], optional): Release version. If not provided, will automatically load
            newest available release version. Defaults to None.
        pyarrow_filter (Optional[pyarrow_filters], optional): Filters to apply on a pyarrow dataset.
            Can be pyarrow.compute.Expression or List[Tuple] or List[List[Tuple]]. Defaults to None.
        columns_to_download (Optional[list[str]], optional): List of columns to download.
            Automatically adds geometry column to the list. If None, will download all columns.
            Defaults to None.
        result_file_path (Union[str, Path], optional): Where to save
            the geoparquet file. If not provided, will be generated based on hashes
            from filters. Defaults to `None`.
        ignore_cache (bool, optional): Whether to ignore precalculated geoparquet files or not.
            Defaults to False.
        working_directory (Union[str, Path], optional): Directory where to save
            the downloaded `*.parquet` files. Defaults to "files".
        verbosity_mode (Literal["silent", "transient", "verbose"], optional): Set progress
            verbosity mode. Can be one of: silent, transient and verbose. Silent disables
            output completely. Transient tracks progress, but removes output after finished.
            Verbose leaves all progress outputs in the stdout. Defaults to "transient".
        max_workers (Optional[int], optional): Max number of multiprocessing workers used to
            process the dataset. Defaults to None.

    Returns:
        Path: Saved Geoparquet file path.
    """
    import tempfile

    import pyarrow.dataset as ds
    import pyarrow.parquet as pq

    from overturemaestro._rich_progress import TrackProgressSpinner
    from overturemaestro.release_index import get_newest_release_version

    if not release:
        release = get_newest_release_version()

    working_directory = Path(working_directory)
    working_directory.mkdir(parents=True, exist_ok=True)

    if pyarrow_filter is not None:
        from pyarrow.parquet import filters_to_expression

        pyarrow_filter = filters_to_expression(pyarrow_filter)

    if result_file_path is None:
        result_file_path = working_directory / _generate_result_file_path(
            release=release,
            theme=theme,
            type=type,
            geometry_filter=geometry_filter,
            pyarrow_filter=pyarrow_filter,
            columns_to_download=columns_to_download,
        )

    result_file_path = Path(result_file_path)

    if not result_file_path.exists() or ignore_cache:
        with tempfile.TemporaryDirectory(dir=Path(working_directory).resolve()) as tmp_dir_name:
            tmp_dir_path = Path(tmp_dir_name)
            raw_parquet_files = _download_data(
                release=release,
                theme_type_pairs=[(theme, type)],
                geometry_filter=geometry_filter,
                pyarrow_filter=[pyarrow_filter],
                columns_to_download=[columns_to_download],
                work_directory=tmp_dir_path,
                verbosity_mode=verbosity_mode,
<<<<<<< HEAD
            )[0]

            final_dataset = ds.dataset(raw_parquet_files)

            result_file_path.parent.mkdir(exist_ok=True, parents=True)

            with TrackProgressSpinner(
                "Saving final geoparquet file", verbosity_mode=verbosity_mode
            ):
                with pq.ParquetWriter(result_file_path, final_dataset.schema) as writer:
                    for batch in final_dataset.to_batches():
                        writer.write_batch(batch)

=======
                max_workers=max_workers,
            )
>>>>>>> be2bba1d
    return result_file_path


@show_total_elapsed_time_decorator
def _download_data(
    release: str,
    theme_type_pairs: list[tuple[str, str]],
    geometry_filter: "BaseGeometry",
    pyarrow_filter: Optional[list["Expression"]],
    columns_to_download: Optional[list[Union[list[str], None]]],
    work_directory: Path,
    verbosity_mode: "VERBOSITY_MODE",
<<<<<<< HEAD
) -> list[list[Path]]:
=======
    max_workers: Optional[int],
) -> None:
    import time
>>>>>>> be2bba1d
    from concurrent.futures import ProcessPoolExecutor
    from functools import partial

    from overturemaestro._parquet_multiprocessing import map_parquet_dataset
    from overturemaestro._rich_progress import TrackProgressBar
    from overturemaestro.release_index import load_release_index

    if pyarrow_filter and len(theme_type_pairs) != len(pyarrow_filter):
        raise ValueError("Pyarrow filters length doesn't match length of theme type pairs.")

    if columns_to_download and len(theme_type_pairs) != len(columns_to_download):
        raise ValueError("Columns to download length doesn't match length of theme type pairs.")

    # force tuple structure
    theme_type_pairs = [(theme_value, type_value) for theme_value, type_value in theme_type_pairs]

    all_row_groups_to_download = []

    for idx, (theme_value, type_value) in enumerate(theme_type_pairs):
        dataset_index = load_release_index(
            release=release,
            theme=theme_value,
            type=type_value,
            geometry_filter=geometry_filter,
            verbosity_mode=verbosity_mode,
        )

        dataset_index = (
            dataset_index.explode("row_indexes_ranges")
            .groupby(["filename", "row_group"])["row_indexes_ranges"]
            .apply(lambda x: [pair.tolist() for pair in x.values])
            .reset_index()
        )

        row_groups_to_download = dataset_index[
            ["filename", "row_group", "row_indexes_ranges"]
        ].to_dict(orient="records")

        _pyarrow_filter = pyarrow_filter[idx] if pyarrow_filter else None
        _columns_to_download = columns_to_download[idx] if columns_to_download else None

        for row_group_to_download in row_groups_to_download:
            row_group_to_download["theme"] = theme_value
            row_group_to_download["type"] = type_value
            row_group_to_download["user_defined_pyarrow_filter"] = _pyarrow_filter
            row_group_to_download["columns_to_download"] = _columns_to_download

        all_row_groups_to_download.extend(row_groups_to_download)

    min_no_workers = 8
    no_workers = min(
        max(min_no_workers, multiprocessing.cpu_count() + 4), 32
    )  # minimum 8 workers, but not more than 32

<<<<<<< HEAD
    theme_type_task_description = ", ".join(f"{th}/{ty}" for th, ty in theme_type_pairs)
=======
    if max_workers:
        no_workers = min(max_workers, no_workers)
>>>>>>> be2bba1d

    with TrackProgressBar(verbosity_mode=verbosity_mode) as progress:
        total_row_groups = len(all_row_groups_to_download)
        fn = partial(
            _download_single_parquet_row_group_multiprocessing,
            bbox=geometry_filter.bounds,
            work_directory=work_directory,
        )
        with ProcessPoolExecutor(
            max_workers=min(no_workers, total_row_groups),
            # max_tasks_per_child=1 if total_row_groups > no_workers else None,
            mp_context=multiprocessing.get_context("spawn"),
        ) as ex:
            downloaded_parquet_files = list(
                progress.track(
                    ex.map(
                        fn,
                        all_row_groups_to_download,
                        chunksize=1,
                    ),
                    description=f"Downloading parquet files ({theme_type_task_description})",
                    total=total_row_groups,
                )
            )

    if not geometry_filter.equals(geometry_filter.envelope):
        destination_path = work_directory / Path("intersected_data")
        fn = partial(_filter_data_properly, geometry_filter=geometry_filter)
        map_parquet_dataset(
            dataset_path=downloaded_parquet_files,
            destination_path=destination_path,
            function=fn,
            progress_description=f"Filtering data by geometry ({theme_type_task_description})",
            report_progress_as_text=False,
            verbosity_mode=verbosity_mode,
            max_workers=max_workers,
        )

        filtered_parquet_files = list(destination_path.glob("**/*.parquet"))
    else:
        filtered_parquet_files = downloaded_parquet_files

    if len(theme_type_pairs) == 1:
        grouped_parquet_paths = [filtered_parquet_files]

    grouped_parquet_paths = [[] for _ in theme_type_pairs]
    for parquet_file in filtered_parquet_files:
        import pyarrow.parquet as pq

        metadata = pq.read_schema(parquet_file).metadata
        theme_value = metadata[b"_theme"].decode()
        type_value = metadata[b"_type"].decode()
        idx = theme_type_pairs.index((theme_value, type_value))
        grouped_parquet_paths[idx].append(parquet_file)

    return grouped_parquet_paths


def _download_single_parquet_row_group_multiprocessing(
    params: dict[str, Any],
    bbox: tuple[float, float, float, float],
    work_directory: Path,
) -> Path:
    retries = 10
    while retries > 0:
        try:
            downloaded_path = _download_single_parquet_row_group(
                **params,
                bbox=bbox,
                work_directory=work_directory,
            )
            return downloaded_path
        except MissingColumnError:
            raise
        except Exception:
            retries -= 1
            if retries == 0:
                raise

    raise Exception()


def _download_single_parquet_row_group(
    theme: str,
    type: str,
    filename: str,
    row_group: int,
    row_indexes_ranges: list[list[int]],
    bbox: tuple[float, float, float, float],
    user_defined_pyarrow_filter: Optional["Expression"],
    columns_to_download: Optional[list[str]],
    work_directory: Path,
) -> Path:
    import pyarrow.compute as pc
    import pyarrow.dataset as ds
    import pyarrow.fs as fs
    from overturemaps.cli import get_writer
    from overturemaps.core import geoarrow_schema_adapter

    from overturemaestro._geometry_clustering import decompress_ranges

    row_indexes = decompress_ranges(row_indexes_ranges)
    xmin, ymin, xmax, ymax = bbox
    pyarrow_filter = (
        (pc.field("bbox", "xmin") < xmax)
        & (pc.field("bbox", "xmax") > xmin)
        & (pc.field("bbox", "ymin") < ymax)
        & (pc.field("bbox", "ymax") > ymin)
    )

    if user_defined_pyarrow_filter is not None:
        pyarrow_filter = pyarrow_filter & user_defined_pyarrow_filter

    fragment_manual = ds.ParquetFileFormat().make_fragment(
        file=filename,
        filesystem=fs.S3FileSystem(anonymous=True, region="us-west-2"),
        row_groups=[row_group],
    )
    geoarrow_full_schema = geoarrow_schema_adapter(fragment_manual.physical_schema)
    metadata = geoarrow_full_schema.metadata or {}
    metadata["_theme"] = theme
    metadata["_type"] = type
    geoarrow_full_schema = geoarrow_full_schema.with_metadata(metadata)
    geoarrow_schema_filtered = geoarrow_full_schema

    filtering_columns = None

    columns_to_remove = set()

    if columns_to_download:
        nonexistent_columns = set(columns_to_download).difference(geoarrow_full_schema.names)

        if nonexistent_columns:
            raise MissingColumnError(
                f"Cannot download given columns: {', '.join(sorted(nonexistent_columns))}"
            )

        if "geometry" not in columns_to_download:
            columns_to_download.append("geometry")

        # Create list of columns used to filter data by bbox
        filtering_columns = [
            column_name
            for column_name in geoarrow_full_schema.names
            if column_name in columns_to_download or column_name == "bbox"
        ]

        # Reorder list of columns to download to match pyarrow schema
        columns_to_download = [
            column_name
            for column_name in geoarrow_full_schema.names
            if column_name in columns_to_download
        ]

        # Remove unused columns from schema
        for column_name in geoarrow_schema_filtered.names:
            if column_name in columns_to_download:
                continue
            geoarrow_schema_filtered = geoarrow_schema_filtered.remove(
                geoarrow_schema_filtered.get_field_index(column_name)
            )

        columns_to_remove = set(filtering_columns).difference(columns_to_download)

    file_path = work_directory / _generate_row_group_file_name(
        filename, row_group, row_indexes_ranges, bbox
    )
    file_path.parent.mkdir(parents=True, exist_ok=True)

    with get_writer(
        output_format="geoparquet", path=file_path, schema=geoarrow_schema_filtered
    ) as writer:
        writer.write_table(
            fragment_manual.scanner(schema=geoarrow_full_schema, columns=filtering_columns)
            .take(row_indexes)
            .filter(pyarrow_filter)
            .drop_columns(list(columns_to_remove))
        )

    return file_path


def _generate_row_group_file_name(
    filename: str,
    row_group: int,
    row_indexes_ranges: list[list[int]],
    bbox: tuple[float, float, float, float],
) -> Path:
    import hashlib

    row_indexes_ranges_str = str(
        [
            (int(range_pair[0]), int(range_pair[1]))  # noqa: FURB123
            for range_pair in sorted(row_indexes_ranges, key=operator.itemgetter(0))
        ]
    )
    h = hashlib.new("sha256")
    h.update(row_indexes_ranges_str.encode())
    row_indexes_ranges_hash_part = h.hexdigest()

    h = hashlib.new("sha256")
    h.update(",".join(str(round(value, 7)) for value in bbox).encode())
    bbox_hash_part = h.hexdigest()

    stripped_filename_part = Path(filename.split("/", 2)[-1])
    stem = stripped_filename_part.stem.split(".")[0]
    stem = f"{stem}_{row_group}_{row_indexes_ranges_hash_part[:8]}_{bbox_hash_part[:8]}"
    return stripped_filename_part.with_stem(stem)


def _generate_result_file_path(
    release: str,
    theme: str,
    type: str,
    geometry_filter: "BaseGeometry",
    pyarrow_filter: Optional["Expression"],
    columns_to_download: Optional[list[str]],
    # keep_all_tags: bool,
    # explode_tags: bool,
    # filter_osm_ids: list[str],
    # save_as_wkt: bool,
) -> Path:
    import hashlib

    clipping_geometry_hash_part = _generate_geometry_hash(geometry_filter)

    pyarrow_filter_hash_part = "nofilter"
    if pyarrow_filter is not None:
        h = hashlib.new("sha256")
        h.update(str(pyarrow_filter).encode())
        pyarrow_filter_hash_part = h.hexdigest()

    columns_hash_part = ""
    if columns_to_download is not None:
        h = hashlib.new("sha256")
        h.update(str(sorted(columns_to_download)).encode())
        columns_hash_part = f"_{h.hexdigest()}"

    return (
        Path(release)
        / f"theme={theme}"
        / f"type={type}"
        / f"{clipping_geometry_hash_part}_{pyarrow_filter_hash_part}{columns_hash_part}.parquet"
    )


def _generate_geometry_hash(geometry_filter: "BaseGeometry") -> str:
    import hashlib

    import shapely.wkt as wktlib

    oriented_geometry = _get_oriented_geometry_filter(geometry_filter)
    h = hashlib.new("sha256")
    h.update(wktlib.dumps(oriented_geometry).encode())
    clipping_geometry_hash_part = h.hexdigest()

    return clipping_geometry_hash_part


def _get_oriented_geometry_filter(geometry_filter: "BaseGeometry") -> "BaseGeometry":
    import itertools

    from shapely import LinearRing, Polygon
    from shapely.geometry.base import BaseGeometry, BaseMultipartGeometry

    geometry = geometry_filter

    if isinstance(geometry, LinearRing):
        # https://stackoverflow.com/a/73073112/7766101
        new_coords = []
        if geometry.is_ccw:
            perimeter = list(geometry.coords)
        else:
            perimeter = list(geometry.coords)[::-1]
        smallest_point = sorted(perimeter)[0]
        double_iteration = itertools.chain(perimeter[:-1], perimeter)
        for point in double_iteration:
            if point == smallest_point:
                new_coords.append((round(point[0], 7), round(point[1], 7)))
                while len(new_coords) < len(perimeter):
                    next_point = next(double_iteration)
                    new_coords.append((round(next_point[0], 7), round(next_point[1], 7)))
                break
        return LinearRing(new_coords)
    if isinstance(geometry, Polygon):
        oriented_exterior = _get_oriented_geometry_filter(geometry.exterior)
        oriented_interiors = [
            cast(BaseGeometry, _get_oriented_geometry_filter(interior))
            for interior in geometry.interiors
        ]
        return Polygon(
            oriented_exterior,
            sorted(oriented_interiors, key=lambda geom: (geom.centroid.x, geom.centroid.y)),
        )
    elif isinstance(geometry, BaseMultipartGeometry):
        oriented_geoms = [
            cast(BaseGeometry, _get_oriented_geometry_filter(geom)) for geom in geometry.geoms
        ]
        return geometry.__class__(
            sorted(oriented_geoms, key=lambda geom: (geom.centroid.x, geom.centroid.y))
        )

    return geometry


def _filter_data_properly(
    parquet_filename: str,
    parquet_row_group: int,
    pyarrow_table: Any,
    geometry_filter: "BaseGeometry",
) -> Any:
    import geopandas as gpd
    from geoarrow.rust.core import GeometryArray
    from shapely import STRtree

    matching_indexes = STRtree(
        gpd.GeoSeries.from_arrow(
            GeometryArray.from_arrow(pyarrow_table["geometry"].combine_chunks())
        )
    ).query(geometry_filter, predicate="intersects")
    return pyarrow_table.take(matching_indexes)<|MERGE_RESOLUTION|>--- conflicted
+++ resolved
@@ -121,16 +121,8 @@
             theme=theme_value,
             type=type_value,
             geometry_filter=geometry_filter,
-<<<<<<< HEAD
             pyarrow_filter=None,
             columns_to_download=None,
-=======
-            release=release,
-            ignore_cache=ignore_cache,
-            working_directory=working_directory,
-            verbosity_mode=verbosity_mode,
-            max_workers=max_workers,
->>>>>>> be2bba1d
         )
         all_result_file_paths.append(result_file_path)
 
@@ -149,6 +141,7 @@
                 columns_to_download=None,
                 work_directory=tmp_dir_path,
                 verbosity_mode=verbosity_mode,
+                max_workers=max_workers,
             )
 
             with TrackProgressBar(verbosity_mode=verbosity_mode) as progress:
@@ -304,7 +297,7 @@
                 columns_to_download=[columns_to_download],
                 work_directory=tmp_dir_path,
                 verbosity_mode=verbosity_mode,
-<<<<<<< HEAD
+                max_workers=max_workers,
             )[0]
 
             final_dataset = ds.dataset(raw_parquet_files)
@@ -318,10 +311,6 @@
                     for batch in final_dataset.to_batches():
                         writer.write_batch(batch)
 
-=======
-                max_workers=max_workers,
-            )
->>>>>>> be2bba1d
     return result_file_path
 
 
@@ -334,13 +323,8 @@
     columns_to_download: Optional[list[Union[list[str], None]]],
     work_directory: Path,
     verbosity_mode: "VERBOSITY_MODE",
-<<<<<<< HEAD
+    max_workers: Optional[int],
 ) -> list[list[Path]]:
-=======
-    max_workers: Optional[int],
-) -> None:
-    import time
->>>>>>> be2bba1d
     from concurrent.futures import ProcessPoolExecutor
     from functools import partial
 
@@ -395,12 +379,10 @@
         max(min_no_workers, multiprocessing.cpu_count() + 4), 32
     )  # minimum 8 workers, but not more than 32
 
-<<<<<<< HEAD
     theme_type_task_description = ", ".join(f"{th}/{ty}" for th, ty in theme_type_pairs)
-=======
+
     if max_workers:
         no_workers = min(max_workers, no_workers)
->>>>>>> be2bba1d
 
     with TrackProgressBar(verbosity_mode=verbosity_mode) as progress:
         total_row_groups = len(all_row_groups_to_download)
