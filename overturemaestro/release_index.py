"""
Release index cache utilities.

Functions used to load cached release index, download it from a dedicated repository or to generate
it on demand.
"""

import json
import tempfile
import urllib.error
import urllib.request
from datetime import date
from pathlib import Path
from typing import Literal, Optional, Union, cast, overload

import geopandas as gpd
import numpy as np
import pandas as pd
import platformdirs
import pyarrow.fs as fs
from fsspec.implementations.github import GithubFileSystem
from fsspec.implementations.http import HTTPFileSystem
from pooch import file_hash, retrieve
from pooch import get_logger as get_pooch_logger
from rich import print as rprint
from shapely import box
from shapely.geometry.base import BaseGeometry

from overturemaestro._geometry_clustering import calculate_row_group_bounding_box
from overturemaestro._parquet_multiprocessing import map_parquet_dataset
from overturemaestro._rich_progress import VERBOSITY_MODE, TrackProgressBar

__all__ = [
    "download_existing_release_index",
    "generate_release_index",
    "get_available_theme_type_pairs",
    "get_global_release_cache_directory",
    "get_newest_release_version",
    "load_release_index",
    "load_release_indexes",
]

# This is the release with bbox with proper naming convention
MINIMAL_SUPPORTED_RELEASE_VERSION = "2024-04-16-beta.0"

# Dedicated GitHub repository with precalculated indexes
LFS_DIRECTORY_URL = (
    "https://raw.githubusercontent.com/kraina-ai/overturemaps-releases-indexes/main/"
)


class ReleaseVersionNotSupportedError(ValueError): ...  # noqa: D101


def get_newest_release_version() -> str:
    """
    Get newest available OvertureMaps release version.

    Checks available precalculated release indexes in the GitHub repository
    and returns the newest available version.

    Returns:
        str: Release version.
    """
    release_versions = _load_all_available_release_versions_from_github()
    return sorted(release_versions)[-1]


def get_available_release_versions() -> list[str]:
    """
    Get available OvertureMaps release versions.

    Checks available precalculated release indexes in the GitHub repository
    and returns them.

    Returns:
        list[str]: Release versions.
    """
    return sorted(_load_all_available_release_versions_from_github())[::-1]


@overload
def load_release_indexes(
    theme_type_pairs: list[tuple[str, str]],
    *,
    geometry_filter: Optional[BaseGeometry] = None,
    remote_index: bool = False,
    verbosity_mode: VERBOSITY_MODE = "transient",
) -> gpd.GeoDataFrame: ...


@overload
def load_release_indexes(
    theme_type_pairs: list[tuple[str, str]],
    release: str,
    *,
    geometry_filter: Optional[BaseGeometry] = None,
    remote_index: bool = False,
    verbosity_mode: VERBOSITY_MODE = "transient",
) -> gpd.GeoDataFrame: ...


@overload
def load_release_indexes(
    theme_type_pairs: list[tuple[str, str]],
    release: Optional[str] = None,
    *,
    geometry_filter: Optional[BaseGeometry] = None,
    remote_index: bool = False,
    verbosity_mode: VERBOSITY_MODE = "transient",
) -> gpd.GeoDataFrame: ...


def load_release_indexes(
    theme_type_pairs: list[tuple[str, str]],
    release: Optional[str] = None,
    *,
    geometry_filter: Optional[BaseGeometry] = None,
    remote_index: bool = False,
    verbosity_mode: VERBOSITY_MODE = "transient",
) -> gpd.GeoDataFrame:
    """
    Load multiple release indexes as a GeoDataFrame.

    Args:
        theme_type_pairs (list[tuple[str, str]]): Pairs of themes and types of the dataset.
        release (Optional[str], optional): Release version. If not provided, will automatically load
            newest available release version. Defaults to None.
        geometry_filter (Optional[BaseGeometry], optional): Geometry to pre-filter resulting rows.
            Defaults to None.
        remote_index (bool, optional): Avoid downloading the index and stream it from remote source.
            Defaults to False.
        verbosity_mode (Literal["silent", "transient", "verbose"], optional): Set progress
            verbosity mode. Can be one of: silent, transient and verbose. Silent disables
            output completely. Transient tracks progress, but removes output after finished.
            Verbose leaves all progress outputs in the stdout. Defaults to "transient".

    Returns:
        gpd.GeoDataFrame: Index with bounding boxes for each row group for each parquet file.
    """
    return gpd.pd.concat(
        load_release_index(
            theme=theme_value,
            type=type_value,
            release=release,
            geometry_filter=geometry_filter,
            remote_index=remote_index,
            verbosity_mode=verbosity_mode,
        )
        for theme_value, type_value in theme_type_pairs
    )


@overload
def load_release_index(
    theme: str,
    type: str,
    *,
    geometry_filter: Optional[BaseGeometry] = None,
    remote_index: bool = False,
    verbosity_mode: VERBOSITY_MODE = "transient",
) -> gpd.GeoDataFrame: ...


@overload
def load_release_index(
    theme: str,
    type: str,
    release: str,
    *,
    geometry_filter: Optional[BaseGeometry] = None,
    remote_index: bool = False,
    verbosity_mode: VERBOSITY_MODE = "transient",
) -> gpd.GeoDataFrame: ...


@overload
def load_release_index(
    theme: str,
    type: str,
    release: Optional[str] = None,
    *,
    geometry_filter: Optional[BaseGeometry] = None,
    remote_index: bool = False,
    verbosity_mode: VERBOSITY_MODE = "transient",
) -> gpd.GeoDataFrame: ...


def load_release_index(
    theme: str,
    type: str,
    release: Optional[str] = None,
    *,
    geometry_filter: Optional[BaseGeometry] = None,
    remote_index: bool = False,
    skip_index_download: bool = False,
    verbosity_mode: VERBOSITY_MODE = "transient",
) -> gpd.GeoDataFrame:
    """
    Load release index as a GeoDataFrame.

    Args:
        theme (str): Theme of the dataset.
        type (str): Type of the dataset.
        release (Optional[str], optional): Release version. If not provided, will automatically load
            newest available release version. Defaults to None.
        geometry_filter (Optional[BaseGeometry], optional): Geometry to pre-filter resulting rows.
            Defaults to None.
        remote_index (bool, optional): Avoid downloading the index and stream it from remote source.
            Defaults to False.
        skip_index_download (bool, optional): Avoid downloading the index if doesn't exist locally
            and generate it instead. Defaults to False.
        verbosity_mode (Literal["silent", "transient", "verbose"], optional): Set progress
            verbosity mode. Can be one of: silent, transient and verbose. Silent disables
            output completely. Transient tracks progress, but removes output after finished.
            Verbose leaves all progress outputs in the stdout. Defaults to "transient".

    Returns:
        gpd.GeoDataFrame: Index with bounding boxes for each row group for each parquet file.
    """
    if not release:
        release = get_newest_release_version()

    _check_release_version(release)
    cache_directory = _get_global_release_cache_directory(release)
    index_file_path: Union[Path, str] = cache_directory / _get_index_file_name(theme, type)

    file_exists = Path(index_file_path).exists()
    filesystem = None

    if not file_exists:
        if remote_index:
            filesystem = HTTPFileSystem()
            local_cache_path = _get_local_release_cache_directory(release)
            index_file_path = LFS_DIRECTORY_URL + str(
                local_cache_path / _get_index_file_name(theme, type)
            )
        elif skip_index_download:
            # Generate the index and skip download
            generate_release_index(
                release,
                verbosity_mode=verbosity_mode,
            )
        else:
            # Try to download the index or generate it if cannot be downloaded
            download_existing_release_index(
                release,
                verbosity_mode=verbosity_mode,
            ) or generate_release_index(
                release,
                verbosity_mode=verbosity_mode,
            )

    if geometry_filter is None:
        return gpd.read_parquet(path=index_file_path, filesystem=filesystem)

    xmin, ymin, xmax, ymax = geometry_filter.bounds

    df = gpd.read_parquet(
        path=index_file_path, bbox=(xmin, ymin, xmax, ymax), filesystem=filesystem
    )
    df = df[df.intersects(geometry_filter)]
    return df


@overload
def get_available_theme_type_pairs() -> list[tuple[str, str]]: ...


@overload
def get_available_theme_type_pairs(release: str) -> list[tuple[str, str]]: ...


def get_available_theme_type_pairs(release: Optional[str] = None) -> list[tuple[str, str]]:
    """
    Get a list of available theme and type objects for a given release.

    Args:
        release (Optional[str], optional): Release version. If not provided, will automatically load
            newest available release version. Defaults to None.

    Returns:
        list[tuple[str, str]]: List of theme and type pairs.
    """
    if not release:
        release = get_newest_release_version()

    _check_release_version(release)

    cache_directory = _get_global_release_cache_directory(release)
    release_index_path = cache_directory / "release_index_content.json"

    if release_index_path.exists():
        index_content = pd.read_json(release_index_path)
    else:
        local_cache_directory = _get_local_release_cache_directory(release)
        index_content_file_name = "release_index_content.json"
        index_content_file_url = (
            LFS_DIRECTORY_URL + (local_cache_directory / index_content_file_name).as_posix()
        )
        index_content = pd.read_json(index_content_file_url)

    return sorted(index_content[["theme", "type"]].itertuples(index=False, name=None))


@overload
def download_existing_release_index(
    *,
    verbosity_mode: VERBOSITY_MODE = "transient",
) -> bool: ...


@overload
def download_existing_release_index(
    release: str, *, verbosity_mode: VERBOSITY_MODE = "transient"
) -> bool: ...


def download_existing_release_index(
    release: Optional[str] = None,
    *,
    verbosity_mode: VERBOSITY_MODE = "transient",
) -> bool:
    """
    Download a pregenerated index for an Overture Maps dataset release.

    Args:
        release (Optional[str], optional): Release version. If not provided, will automatically load
            newest available release version. Defaults to None.
        verbosity_mode (Literal["silent", "transient", "verbose"], optional): Set progress
            verbosity mode. Can be one of: silent, transient and verbose. Silent disables
            output completely. Transient tracks progress, but removes output after finished.
            Verbose leaves all progress outputs in the stdout. Defaults to "transient".

    Returns:
        bool: Information whether index have been downloaded or not.
    """
    return _download_existing_release_index(release=release, verbosity_mode=verbosity_mode)


def _download_existing_release_index(
    release: Optional[str] = None,
    theme: Optional[str] = None,
    type: Optional[str] = None,
    verbosity_mode: VERBOSITY_MODE = "transient",
) -> bool:
    """
    Download a pregenerated index for an Overture Maps dataset release.

    Args:
        theme (Optional[str], optional): Specify a theme to be downloaded. Defaults to None.
        type (Optional[str], optional): Specify a type to be downloaded. Defaults to None.
        release (Optional[str], optional): Release version. If not provided, will automatically load
            newest available release version. Defaults to None.
        verbosity_mode (Literal["silent", "transient", "verbose"], optional): Set progress
            verbosity mode. Can be one of: silent, transient and verbose. Silent disables
            output completely. Transient tracks progress, but removes output after finished.
            Verbose leaves all progress outputs in the stdout. Defaults to "transient".

    Returns:
        bool: Information whether index have been downloaded or not.
    """
    if not release:
        release = get_newest_release_version()

    _check_release_version(release)
    if (theme is None and type is not None) or (theme is not None and type is None):
        raise ValueError("Theme and type both have to be present or None.")

    global_cache_directory = _get_global_release_cache_directory(release)
    local_cache_directory = _get_local_release_cache_directory(release)

    logger = get_pooch_logger()
    logger.setLevel("WARNING")

    try:
        index_content_file_name = "release_index_content.json"
        index_content_file_url = (
            LFS_DIRECTORY_URL + (local_cache_directory / index_content_file_name).as_posix()
        )
        retrieve(
            index_content_file_url,
            fname=index_content_file_name,
            path=global_cache_directory,
            progressbar=False,
            known_hash=None,
        )

        theme_type_tuples = json.loads(
            (global_cache_directory / index_content_file_name).read_text()
        )

        with TrackProgressBar(verbosity_mode=verbosity_mode) as progress:
            for theme_type_tuple in progress.track(
                theme_type_tuples,
                description="Downloading release indexes",
            ):
                theme_value = theme_type_tuple["theme"]
                type_value = theme_type_tuple["type"]
                sha_value = theme_type_tuple["sha"]
                file_name = _get_index_file_name(theme_value, type_value)

                if theme_value == theme and type_value == type:
                    continue

                index_file_url = LFS_DIRECTORY_URL + (local_cache_directory / file_name).as_posix()
                retrieve(
                    index_file_url,
                    fname=file_name,
                    path=global_cache_directory,
                    progressbar=False,
                    known_hash=sha_value,
                )

    except urllib.error.HTTPError as ex:
        if ex.code == 404:
            return False

        raise

    return True


def generate_release_index(
    release: str,
    verbosity_mode: VERBOSITY_MODE = "transient",
) -> bool:
    """
    Generate an index for an Overture Maps dataset release.

    Args:
        release (str): Release version.
        verbosity_mode (Literal["silent", "transient", "verbose"], optional): Set progress
            verbosity mode. Can be one of: silent, transient and verbose. Silent disables
            output completely. Transient tracks progress, but removes output after finished.
            Verbose leaves all progress outputs in the stdout. Defaults to "transient".

    Returns:
        bool: Information whether index have been generated or not.
    """
    return _generate_release_index(release=release, verbosity_mode=verbosity_mode)


def _generate_release_index(
    release: str,
    theme: Optional[str] = None,
    type: Optional[str] = None,
    dataset_path: str = "overturemaps-us-west-2/release",
    dataset_fs: Literal["local", "s3"] = "s3",
    index_location_path: Optional[Path] = None,
    verbosity_mode: VERBOSITY_MODE = "transient",
) -> bool:
    """
    Generate an index for an Overture Maps dataset release.

    Args:
        release (str): Release version.
        theme (Optional[str], optional): Specify a theme to be generated. Defaults to None.
        type (Optional[str], optional): Specify a type to be generated. Defaults to None.
        dataset_path (str, optional): Specify dataset path.
            Defaults to "overturemaps-us-west-2/release/".
        dataset_fs (Literal["local", "s3"], optional): Which filesystem use in PyArrow operations.
            Defaults to "s3".
        index_location_path (Path, optional): Specify index location path. If not, will generate to
            the global cache location. Defaults to None.
        verbosity_mode (Literal["silent", "transient", "verbose"], optional): Set progress
            verbosity mode. Can be one of: silent, transient and verbose. Silent disables
            output completely. Transient tracks progress, but removes output after finished.
            Verbose leaves all progress outputs in the stdout. Defaults to "transient".

    Returns:
        bool: Information whether index have been generated or not.
    """
    _check_release_version(release)
    if (theme is None and type is not None) or (theme is not None and type is None):
        raise ValueError("Theme and type both have to be present or None.")

    cache_directory = Path(index_location_path or _get_global_release_cache_directory(release))
    release_index_path = cache_directory / "release_index_content.json"
    if theme is not None and type is not None:
        release_index_path = cache_directory / f"release_index_content_{theme}_{type}.json"

    if release_index_path.exists():
        rprint("Cache exists. Skipping generation.")
        return False

    cache_directory.mkdir(exist_ok=True, parents=True)

    with tempfile.TemporaryDirectory(dir=Path.cwd()) as tmp_dir_name:
        tmp_dir_path = Path(tmp_dir_name)
        bounding_boxes_path = tmp_dir_path / "overture_bounding_boxes"

        dataset_path = f"{dataset_path}/{release}"
        if theme is not None and type is not None:
            dataset_path += f"/theme={theme}/type={type}"

        map_parquet_dataset(
            dataset_path=dataset_path,
            destination_path=bounding_boxes_path,
            function=calculate_row_group_bounding_box,
            progress_description="Generating Overture Maps release cache index",
            columns=["bbox"],
            filesystem=(
                fs.S3FileSystem(
                    anonymous=True, region="us-west-2", request_timeout=30, connect_timeout=10
                )
                if dataset_fs == "s3"
                else None
            ),
            verbosity_mode=verbosity_mode,
        )

        df = pd.read_parquet(bounding_boxes_path)
        df["split_filename"] = df["filename"].str.split("/")
        df["theme"] = df["split_filename"].apply(
            lambda path_parts: next(filter(lambda x: "theme=" in x, path_parts)).split("=")[1]
        )
        df["type"] = df["split_filename"].apply(
            lambda path_parts: next(filter(lambda x: "type=" in x, path_parts)).split("=")[1]
        )
        df = gpd.GeoDataFrame(
            df,
            geometry=np.apply_along_axis(
                lambda row: box(*row), 1, df[["xmin", "ymin", "xmax", "ymax"]].to_numpy()
            ),
            crs=4326,
        )

        with TrackProgressBar(verbosity_mode=verbosity_mode) as progress:
            theme_type_tuples = df[["theme", "type"]].drop_duplicates().reset_index(drop=True)
            file_hashes = []
            for value_tuple in progress.track(
                theme_type_tuples.to_dict(orient="records"),
                description="Saving geoparquet indexes",
            ):
                theme_value = value_tuple["theme"]
                type_value = value_tuple["type"]
                file_name = _get_index_file_name(theme_value, type_value)

                df_subset = df[
                    (df["theme"] == theme_value) & (df["type"] == type_value)
                ].sort_values(["filename", "row_group"])
                cache_file_path = cache_directory / file_name

                df_subset[
                    [
                        "filename",
                        "row_group",
                        "row_indexes_ranges",
                        "geometry",
                    ]
                ].to_parquet(
                    cache_file_path,
                    geometry_encoding="geoarrow",
                    schema_version="1.1.0",
                    write_covering_bbox=True,
                )
                file_hashes.append(file_hash(str(cache_file_path)))
                rprint(f"Saved index file {cache_file_path}")

        theme_type_tuples["sha"] = pd.Series(file_hashes)
        theme_type_tuples.to_json(release_index_path, orient="records")

    return True


def _check_release_version(release: str) -> None:
    if release < MINIMAL_SUPPORTED_RELEASE_VERSION:
        raise ReleaseVersionNotSupportedError(
            f"Release version {release} is not supported."
            f" Minimal supported version is {MINIMAL_SUPPORTED_RELEASE_VERSION}."
        )


def get_global_release_cache_directory() -> Path:
    """Get global index cache location path."""
    return Path(platformdirs.user_cache_dir("OvertureMaestro")) / "release_indexes"


def _get_global_release_cache_directory(release: str) -> Path:
    return get_global_release_cache_directory() / release


def _get_local_release_cache_directory(release: str) -> Path:
    return Path("release_indexes") / release


def _get_index_file_name(theme_value: str, type_value: str) -> str:
    return f"{theme_value}_{type_value}.parquet"


def _load_all_available_release_versions_from_github() -> list[str]:  # pragma: no cover
    release_versions_cache_file = (
        Path(platformdirs.user_cache_dir("OvertureMaestro"))
        / "release_indexes"
        / "_available_release_versions.json"
    )

    current_date = date.today()
    if release_versions_cache_file.exists():
        cache_value = json.loads(release_versions_cache_file.read_text())
        if date.fromisoformat(cache_value["date"]) >= current_date:
            return cast(list[str], cache_value["release_versions"])

    release_versions_cache_file.parent.mkdir(parents=True, exist_ok=True)
    gh_fs = GithubFileSystem(org="kraina-ai", repo="overturemaps-releases-indexes", sha="main")
    release_versions = [file_path.split("/")[1] for file_path in gh_fs.ls("release_indexes")]
    release_versions_cache_file.write_text(
        json.dumps(dict(date=current_date.isoformat(), release_versions=release_versions))
    )
    return release_versions


<<<<<<< HEAD
def _consolidate_release_index_files(
    release: str, remove_other_files: bool = False
) -> bool:  # pragma: no cover
=======
def _load_newest_release_version_from_github() -> str:
    release_versions = _load_all_available_release_versions_from_github()
    return sorted(release_versions)[-1]


def _consolidate_release_index_files(
    release: str,
    remove_other_files: bool = False,
    index_location_path: Optional[Path] = None,
) -> bool:
>>>>>>> 2ee2cf0e
    _check_release_version(release)

    cache_directory = Path(index_location_path or _get_global_release_cache_directory(release))
    release_index_path = cache_directory / "release_index_content.json"
    if release_index_path.exists():
        rprint("Cache exists. Skipping generation.")
        return False

    index_content_json_files = list(cache_directory.glob("*.json"))

    all_indexes = [
        index_metadata
        for index_file in index_content_json_files
        for index_metadata in json.loads(index_file.read_text())
    ]

    release_index_path.write_text(json.dumps(all_indexes))

    if remove_other_files:
        for index_file in index_content_json_files:
            index_file.unlink()

    return True<|MERGE_RESOLUTION|>--- conflicted
+++ resolved
@@ -611,22 +611,11 @@
     return release_versions
 
 
-<<<<<<< HEAD
-def _consolidate_release_index_files(
-    release: str, remove_other_files: bool = False
-) -> bool:  # pragma: no cover
-=======
-def _load_newest_release_version_from_github() -> str:
-    release_versions = _load_all_available_release_versions_from_github()
-    return sorted(release_versions)[-1]
-
-
 def _consolidate_release_index_files(
     release: str,
     remove_other_files: bool = False,
     index_location_path: Optional[Path] = None,
-) -> bool:
->>>>>>> 2ee2cf0e
+) -> bool:  # pragma: no cover
     _check_release_version(release)
 
     cache_directory = Path(index_location_path or _get_global_release_cache_directory(release))
