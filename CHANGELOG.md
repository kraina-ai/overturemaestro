--- conflicted
+++ resolved
@@ -9,12 +9,9 @@
 
 ### Fixed
 
-<<<<<<< HEAD
-- Bug where code crashed when release index hit zero matches [#11](https://github.com/kraina-ai/overturemaestro/issues/11)
-=======
 - Changed wide format places definition for older release versions
 - Changed get all columns function for wide format places definition
->>>>>>> 10383163
+- Bug where code crashed when release index hit zero matches [#11](https://github.com/kraina-ai/overturemaestro/issues/11)
 
 ## [0.2.2] - 2025-01-17
 
