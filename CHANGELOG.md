--- conflicted
+++ resolved
@@ -7,7 +7,6 @@
 
 ## [Unreleased]
 
-<<<<<<< HEAD
 ### Added
 
 - Automatic total time wrapper decorator to aggregate nested function calls
@@ -17,13 +16,12 @@
 
 - Refactored available release versions caching [#24](https://github.com/kraina-ai/overturemaestro/issues/24)
 - Removed hive partitioned parquet schema columns from GeoDataFrame loading
-=======
+
 ## [0.1.2] - 2024-12-17
 
 ### Added
 
 - Option to pass max number of workers for downloading the data [#30](https://github.com/kraina-ai/overturemaestro/issues/30)
->>>>>>> be2bba1d
 
 ## [0.1.1] - 2024-11-24
 
